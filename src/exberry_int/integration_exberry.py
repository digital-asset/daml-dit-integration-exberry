--- conflicted
+++ resolved
@@ -15,16 +15,10 @@
 LOG = logging.getLogger('dabl-integration-exberry')
 
 EXBERRY_CREATE_SESSION = 'exchange.market/createSession'
-<<<<<<< HEAD
 EXBERRY_PLACE_ORDER = 'v1/exchange.market/placeOrder'
 EXBERRY_ORDERBOOK_DEPTH = 'v1/exchange.market/orderBookDepth'
 EXBERRY_CANCEL_ORDER = 'v1/exchange.market/cancelOrder'
-=======
-EXBERRY_PLACE_ORDER = 'exchange.market/placeOrder'
-EXBERRY_ORDERBOOK_DEPTH = 'exchange.market/orderBookDepth'
-EXBERRY_CANCEL_ORDER = 'exchange.market/cancelOrder'
 EXBERRY_MASS_CANCEL = 'v1/exchange.market/massCancel'
->>>>>>> 6e741ece
 
 
 class EXBERRY:
@@ -244,75 +238,28 @@
                 # this is a cancel order reject
                 return create(EXBERRY.CancelOrderFailure, {
                     'integrationParty': env.party,
-<<<<<<< HEAD
                     'sid': msg['sid'],
                     'errorCode': msg_data['errorCode'],
                     'errorMessage': msg_data['errorMessage'],
                 })
-=======
-                }))
-
-            elif msg['q'] == EXBERRY_PLACE_ORDER:
-                if 'd' in msg and 'orderId' in msg['d']:
-                    msg_data = msg['d']
-                    # this is a place order ack
-                    commands.append(create(EXBERRY.NewOrderSuccess, {
-                        'sid': msg['sid'],
-                        'orderId': msg_data['orderId'],
-                        'integrationParty': env.party
-                    }))
-                elif 'errorType' in msg:
-                    msg_data = msg['d']
-                    # this is a place order reject
-                    commands.append(create(EXBERRY.NewOrderFailure, {
-                        'sid': msg['sid'],
-                        'errorCode': msg_data['errorCode'],
-                        'errorMessage': msg_data['errorMessage'],
-                        'integrationParty': env.party
-                    }))
-
-            elif msg['q'] == EXBERRY_CREATE_SESSION:
-                if 'sig' in msg and msg['sig'] == 1:
-                    LOG.info(f"Successfully established session!")
-                    LOG.info(f"Requesting market data subscription...")
-                    await request_market_data()
-
-            elif msg['q'] == EXBERRY_MASS_CANCEL:
-                if 'd' in msg and 'numberOfOrders' in msg['d']:
-                    msg_data = msg['d']
-                    commands.append(create(EXBERRY.MassCancelSuccess, {
-                        'integrationParty': env.party,
-                        'sid': msg['sid'],
-                        'numberOfOrders': msg_data['numberOfOrders']
-                    }))
-                elif 'errorType' in msg:
-                    msg_data = msg['d']
-                    # this is a mass cancel order reject
-                    commands.append(create(EXBERRY.MassCancelFailure, {
-                        'integrationParty': env.party,
-                        'sid': msg['sid'],
-                        'errorCode': msg_data['errorCode'],
-                        'errorMessage': msg_data['errorMessage'],
-                    }))
-
-            elif msg['q'] == EXBERRY_CANCEL_ORDER:
-                if 'd' in msg and 'orderId' in msg['d']:
-                    commands.append(create(EXBERRY.CancelOrderSuccess, {
-                        'integrationParty': env.party,
-                        'sid': msg['sid']
-                    }))
-                elif 'errorType' in msg:
-                    msg_data = msg['d']
-                    # this is a cancel order reject
-                    commands.append(create(EXBERRY.CancelOrderFailure, {
-                        'integrationParty': env.party,
-                        'sid': msg['sid'],
-                        'errorCode': msg_data['errorCode'],
-                        'errorMessage': msg_data['errorMessage'],
-                    }))
-
-        return commands
->>>>>>> 6e741ece
+
+        elif msg['q'] == EXBERRY_MASS_CANCEL:
+            if 'd' in msg and 'numberOfOrders' in msg['d']:
+                msg_data = msg['d']
+                return create(EXBERRY.MassCancelSuccess, {
+                    'integrationParty': env.party,
+                    'sid': msg['sid'],
+                    'numberOfOrders': msg_data['numberOfOrders']
+                })
+            elif 'errorType' in msg:
+                msg_data = msg['d']
+                # this is a mass cancel order reject
+                return create(EXBERRY.MassCancelFailure, {
+                    'integrationParty': env.party,
+                    'sid': msg['sid'],
+                    'errorCode': msg_data['errorCode'],
+                    'errorMessage': msg_data['errorMessage'],
+                })
 
     @events.ledger.contract_created(EXBERRY.MassCancelRequest)
     async def handle_mass_cancel_request(event):
